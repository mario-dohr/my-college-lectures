{
 "cells": [
  {
   "cell_type": "markdown",
   "metadata": {
    "pycharm": {
     "name": "#%% md\n"
    }
   },
   "source": [
    "<!-- Assignment 3 - WS 2020 -->"
   ]
  },
  {
   "cell_type": "raw",
   "metadata": {
    "pycharm": {
     "name": "#%% raw\n"
    }
   },
   "source": [
    "\n",
    "This  material,  no  matter  whether  in  printed  or  electronic  form,  \n",
    "may  be  used  for  personal  and non-commercial educational use only.  \n",
    "Any reproduction of this manuscript, no matter whether as a whole or in parts, \n",
    "no matter whether in printed or in electronic form, \n",
    "requires explicit prior acceptance of the authors.\n"
   ]
  },
  {
   "cell_type": "markdown",
   "metadata": {
    "pycharm": {
     "name": "#%% md\n"
    }
   },
   "source": [
    "# Convolutional Neural Networks (16 points)"
   ]
  },
  {
   "cell_type": "markdown",
   "metadata": {
    "pycharm": {
     "name": "#%% md\n"
    }
   },
   "source": [
    "This notebook contains the third assignment for the exercises in Deep Learning and Neural Nets 1.\n",
    "It provides a skeleton, i.e. code with gaps, that will be filled out by you in different exercises.\n",
    "All exercise descriptions are visually annotated by a vertical bar on the left and some extra indentation,\n",
    "unless you already messed with your jupyter notebook configuration.\n",
    "Any questions that are not part of the exercise statement do not need to be answered,\n",
    "but should rather be interpreted as triggers to guide your thought process.\n",
    "\n",
    "**Note**: The cells in the introductory part (before the first subtitle)\n",
    "perform all necessary imports and provide utility function that should work without problems.\n",
    "Please, do not alter this code or add extra import statements in your submission, unless it is explicitly requested!\n",
    "\n",
    "<span style=\"color:#d95c4c\">**IMPORTANT:**</span> Please, change the name of your submission file so that it contains your student ID!\n",
    "\n",
    "In this assignment, the goal is to get familiar with **Convolutional Neural Networks**. Essentially, a CNN is a multi-layer perceptron that uses convolutional instead of fully connected layers. Since convolutions are known to be useful for image processing, CNNs have become a powerful tool for learning features from images. However, they have proven to beat alternative architectures in a variety of other domains."
   ]
  },
  {
   "cell_type": "code",
<<<<<<< HEAD
   "execution_count": 1,
=======
   "execution_count": 3,
>>>>>>> 21c38972
   "metadata": {
    "pycharm": {
     "name": "#%%\n"
    }
   },
   "outputs": [],
   "source": [
    "import numpy as np\n",
    "\n",
    "from nnumpy import Module\n",
    "from nnumpy.utils import sig2col\n",
    "from nnumpy.testing import gradient_check"
   ]
  },
  {
   "cell_type": "markdown",
   "metadata": {
    "pycharm": {
     "name": "#%% md\n"
    }
   },
   "source": [
    "## Convolution\n",
    "\n",
    "The main difference of CNNs with the fully connected networks we tackled thus far, is the *convolution operation*. "
   ]
  },
  {
   "cell_type": "markdown",
   "metadata": {
    "pycharm": {
     "name": "#%% md\n"
    }
   },
   "source": [
    "###### The Math\n",
    "\n",
    "Mathematically, a (discrete) convolution operates on two functions, so that\n",
    "\n",
    "$$(f * g)[n] = \\sum_{k \\in \\mathbb{Z}} f[k] g[n - k].$$\n",
    "\n",
    "For image processing, the discrete functions $f$ and $g$ and replaced by images. After all, an image can be considered a function of pixel indices to pixel intensities. Also, images have (at least) two dimensions: width and height. Therefore, if we represent images as matrices of pixel intensities, we can write the convolution of an image $\\boldsymbol{X} \\in \\mathbb{R}^{H \\times W}$ with a so-called *kernel* $\\boldsymbol{K} \\in \\mathbb{R}^{R_1 \\times R_2}$ as follows:\n",
    "\n",
    "$$(\\boldsymbol{K} * \\boldsymbol{X})_{a,b} = \\sum_{i=1}^{R_1} \\sum_{j=1}^{R_2} k_{i,j} x_{a - i + 1,b - j + 1}.$$\n",
    "\n",
    "Instead of using the actual convolution operation, convolutional layers are often implemented as the *cross-correlation* of kernel and image instead:\n",
    "\n",
    "$$(\\boldsymbol{K} \\star \\boldsymbol{X})_{a,b} = \\sum_{i=1}^{R_1} \\sum_{j=1}^{R_2} k_{i,j} x_{a + i - 1,b + j - 1}.$$\n",
    "\n",
    "It might be useful to note that unlike the convolution, the cross-correlation is not commutative, i.e. $\\boldsymbol{K} \\star \\boldsymbol{X} \\neq \\boldsymbol{X} \\star \\boldsymbol{K}$, whereas $\\boldsymbol{K} * \\boldsymbol{X} = \\boldsymbol{X} * \\boldsymbol{K}$."
   ]
  },
  {
   "cell_type": "markdown",
   "metadata": {
    "pycharm": {
     "name": "#%% md\n"
    }
   },
   "source": [
    "### Exercise 1: Cross-correlation vs Convolution (3 Points)\n",
    "\n",
    "Implementation-wise, there is little difference between cross-correlation and convolution. It is even quite straightforward to implement one, given an implementation of the other. To keep things simple, this exercise is limited to the one-dimensional variants of these operations (for now). How hard would it be to make your implementation of the convolution function commutative?\n",
    "\n",
    "> Implement functions to compute the cross-correlations and convolutions of one-dimensional signals. Obviously, you should **not** use functions like `np.convolve` or `np.correlate`."
   ]
  },
  {
   "cell_type": "code",
<<<<<<< HEAD
   "execution_count": 2,
=======
   "execution_count": 16,
>>>>>>> 21c38972
   "metadata": {
    "pycharm": {
     "name": "#%%\n"
    }
   },
   "outputs": [],
   "source": [
    "def cross_correlation1d(x, k):\n",
    "    \"\"\"\n",
    "    Compute a one-dimensional cross-correlation.\n",
    "    \n",
    "    Parameters\n",
    "    ----------\n",
    "    x : (L, ) ndarray\n",
    "        Input data for the cross-correlation.\n",
    "    k : (R, ) ndarray\n",
    "        Kernel weights for the cross-correlation.\n",
    "        \n",
    "    Returns\n",
    "    -------\n",
    "    features : (L') ndarray\n",
    "        Cross-correlation of the input data with the kernel.\n",
    "    \"\"\"\n",
    "    size_x = x.shape[0]\n",
    "    size_k = k.shape[0]\n",
    "    r = []\n",
    "    for i in range(size_x-size_k+1):\n",
    "        v = 0\n",
    "        for j in range(size_k):\n",
    "            v += x[i+j]*k[j]\n",
    "        r.append(v)\n",
    "    return np.array(r)\n",
    "\n",
    "def convolution1d(x, k):\n",
    "    \"\"\"\n",
    "    Compute a one-dimensional convolution.\n",
    "    \n",
    "    Parameters\n",
    "    ----------\n",
    "    x : (L, ) ndarray\n",
    "        Input data for the convolution.\n",
    "    k : (R, ) ndarray\n",
    "        Kernel weights for the convolution.\n",
    "        \n",
    "    Returns\n",
    "    -------\n",
    "    features : (L', ) ndarray\n",
    "        Result of convolving the input data with the kernel.\n",
    "    \"\"\"\n",
    "    size_x = x.shape[0]\n",
    "    size_k = k.shape[0]\n",
    "    r = []\n",
    "    for i in range(size_k-1,size_x):\n",
    "        v = 0\n",
    "        for j in range(size_k):\n",
    "            v += x[i-j]*k[j]\n",
    "        r.append(v)\n",
    "    return np.array(r)"
   ]
  },
  {
   "cell_type": "code",
<<<<<<< HEAD
   "execution_count": 3,
=======
   "execution_count": 18,
>>>>>>> 21c38972
   "metadata": {
    "pycharm": {
     "name": "#%%\n"
    }
   },
   "outputs": [
    {
<<<<<<< HEAD
     "ename": "NotImplementedError",
     "evalue": "TODO: implement cross_correlation1d function!",
     "output_type": "error",
     "traceback": [
      "\u001B[1;31m---------------------------------------------------------------------------\u001B[0m",
      "\u001B[1;31mNotImplementedError\u001B[0m                       Traceback (most recent call last)",
      "Input \u001B[1;32mIn [3]\u001B[0m, in \u001B[0;36m<cell line: 5>\u001B[1;34m()\u001B[0m\n\u001B[0;32m      2\u001B[0m x \u001B[38;5;241m=\u001B[39m np\u001B[38;5;241m.\u001B[39mrandom\u001B[38;5;241m.\u001B[39mrandn(\u001B[38;5;241m11\u001B[39m)\n\u001B[0;32m      3\u001B[0m k \u001B[38;5;241m=\u001B[39m np\u001B[38;5;241m.\u001B[39mrandom\u001B[38;5;241m.\u001B[39mrandn(\u001B[38;5;241m3\u001B[39m)\n\u001B[1;32m----> 5\u001B[0m corr \u001B[38;5;241m=\u001B[39m \u001B[43mcross_correlation1d\u001B[49m\u001B[43m(\u001B[49m\u001B[43mx\u001B[49m\u001B[43m,\u001B[49m\u001B[43m \u001B[49m\u001B[43mk\u001B[49m\u001B[43m)\u001B[49m\n\u001B[0;32m      6\u001B[0m corr_check \u001B[38;5;241m=\u001B[39m np\u001B[38;5;241m.\u001B[39mallclose(corr, np\u001B[38;5;241m.\u001B[39mcorrelate(x, k, mode\u001B[38;5;241m=\u001B[39m\u001B[38;5;124m'\u001B[39m\u001B[38;5;124mvalid\u001B[39m\u001B[38;5;124m'\u001B[39m))\n\u001B[0;32m      7\u001B[0m \u001B[38;5;28mprint\u001B[39m(\u001B[38;5;124m\"\u001B[39m\u001B[38;5;124mcross correlation check:\u001B[39m\u001B[38;5;124m\"\u001B[39m \u001B[38;5;124m\"\u001B[39m\u001B[38;5;124mpassed\u001B[39m\u001B[38;5;124m\"\u001B[39m \u001B[38;5;28;01mif\u001B[39;00m corr_check \u001B[38;5;28;01melse\u001B[39;00m \u001B[38;5;124m\"\u001B[39m\u001B[38;5;124mfailed\u001B[39m\u001B[38;5;124m\"\u001B[39m)\n",
      "Input \u001B[1;32mIn [2]\u001B[0m, in \u001B[0;36mcross_correlation1d\u001B[1;34m(x, k)\u001B[0m\n\u001B[0;32m      1\u001B[0m \u001B[38;5;28;01mdef\u001B[39;00m \u001B[38;5;21mcross_correlation1d\u001B[39m(x, k):\n\u001B[0;32m      2\u001B[0m     \u001B[38;5;124;03m\"\"\"\u001B[39;00m\n\u001B[0;32m      3\u001B[0m \u001B[38;5;124;03m    Compute a one-dimensional cross-correlation.\u001B[39;00m\n\u001B[0;32m      4\u001B[0m \u001B[38;5;124;03m    \u001B[39;00m\n\u001B[1;32m   (...)\u001B[0m\n\u001B[0;32m     15\u001B[0m \u001B[38;5;124;03m        Cross-correlation of the input data with the kernel.\u001B[39;00m\n\u001B[0;32m     16\u001B[0m \u001B[38;5;124;03m    \"\"\"\u001B[39;00m\n\u001B[1;32m---> 17\u001B[0m     \u001B[38;5;28;01mraise\u001B[39;00m \u001B[38;5;167;01mNotImplementedError\u001B[39;00m(\u001B[38;5;124m\"\u001B[39m\u001B[38;5;124mTODO: implement cross_correlation1d function!\u001B[39m\u001B[38;5;124m\"\u001B[39m)\n",
      "\u001B[1;31mNotImplementedError\u001B[0m: TODO: implement cross_correlation1d function!"
=======
     "name": "stdout",
     "output_type": "stream",
     "text": [
      "cross correlation check:passed\n",
      "convolution       check:passed\n"
>>>>>>> 21c38972
     ]
    }
   ],
   "source": [
    "# sanity check\n",
    "x = np.random.randn(11)\n",
    "k = np.random.randn(3)\n",
    "\n",
    "corr = cross_correlation1d(x, k)\n",
    "corr_check = np.allclose(corr, np.correlate(x, k, mode='valid'))\n",
    "print(\"cross correlation check:\" \"passed\" if corr_check else \"failed\")\n",
    "conv = convolution1d(x, k)\n",
    "conv_check = np.allclose(conv, np.convolve(x, k, mode='valid'))\n",
    "print(\"convolution       check:\" \"passed\" if conv_check else \"failed\")"
   ]
  },
  {
   "cell_type": "markdown",
   "metadata": {
    "pycharm": {
     "name": "#%% md\n"
    }
   },
   "source": [
    "###### The Code\n",
    "\n",
    "This direct implementation does not offer a lot of features. For starters, it does not provide functionality to process multiple samples at once. Furthermore, practical implementations of convolutional layers normally require support for *channels*. After all, it is common practice to create multiple feature maps from a single signal to compensate for the spatial reduction through pooling and strides. These features can be incorporated in the mathematical formulation as follows:\n",
    "$$(\\boldsymbol{K} \\star \\boldsymbol{X})_{n,c_\\mathrm{out},a,b} = \\sum_{c_\\mathrm{in}=1}^{C_\\mathrm{in}} \\sum_{i=1}^{R_1} \\sum_{j=1}^{R_2} k_{c_\\mathrm{out},c_\\mathrm{in},i,j} x_{n,c_\\mathrm{in},a + i - 1,b + j - 1}.$$"
   ]
  },
  {
   "cell_type": "markdown",
   "metadata": {
    "pycharm": {
     "name": "#%% md\n"
    }
   },
   "source": [
    "Of course this makes things a bit more complicated. It also introduces an extra loop over the number of input channels. In order to implement the above formula efficiently, we can use a trick that is commonly referred to as `im2col`. The idea of `im2col` is to represent the input tensor ($\\in \\mathbb{R}^{N \\times C_\\mathrm{in} \\times A \\times B}$) by a tensor in $\\mathbb{R}^{N \\times A' \\times B' \\times (C_\\mathrm{in} \\cdot R_1 \\cdot R_2)}$ where each \"column\" holds the elements in the window of the convolution. This allows the convolution to be computed as a simple matrix product with the (reshaped) kernel matrix $\\boldsymbol{K} \\in \\mathbb{R}^{C_\\mathrm{out} \\times (C_\\mathrm{in} \\cdot R_1 \\cdot R_2)}$, i.e.\n",
    "\n",
    "$$(\\boldsymbol{K} \\star \\boldsymbol{X})_{n,c_\\mathrm{out},a,b} = \\sum_{r=1}^{C_\\mathrm{in} \\cdot R_1 \\cdot R_2} x_{n,a,b,r} k_{r,c_\\mathrm{out}}.$$\n",
    "\n",
    "This trick is (efficiently) implemented in the `sig2col` function (slightly different name, since the function allows for modalities other than images). It takes **two inputs**: the signal to be convolved and the shape of the kernel as a tuple."
   ]
  },
  {
   "cell_type": "code",
   "execution_count": 19,
   "metadata": {
    "scrolled": true,
    "pycharm": {
     "name": "#%%\n"
    }
   },
   "outputs": [
    {
     "data": {
      "text/plain": "array([[0, 1, 2],\n       [1, 2, 3],\n       [2, 3, 4],\n       [3, 4, 5],\n       [4, 5, 6]])"
     },
     "execution_count": 19,
     "metadata": {},
     "output_type": "execute_result"
    }
   ],
   "source": [
    "# sig2col on 1D signal\n",
    "x = np.arange(7)\n",
    "sig2col(x, (3, ))"
   ]
  },
  {
   "cell_type": "code",
<<<<<<< HEAD
   "execution_count": null,
=======
   "execution_count": 20,
>>>>>>> 21c38972
   "metadata": {
    "pycharm": {
     "name": "#%%\n"
    }
   },
<<<<<<< HEAD
   "outputs": [],
=======
   "outputs": [
    {
     "data": {
      "text/plain": "array([[ 0,  1,  2,  3],\n       [ 4,  5,  6,  7],\n       [ 8,  9, 10, 11],\n       [12, 13, 14, 15]])"
     },
     "execution_count": 20,
     "metadata": {},
     "output_type": "execute_result"
    }
   ],
>>>>>>> 21c38972
   "source": [
    "# image\n",
    "im = np.arange(16).reshape(4, 4)\n",
    "im"
   ]
  },
  {
   "cell_type": "code",
<<<<<<< HEAD
   "execution_count": null,
=======
   "execution_count": 43,
>>>>>>> 21c38972
   "metadata": {
    "pycharm": {
     "name": "#%%\n"
    }
   },
<<<<<<< HEAD
   "outputs": [],
=======
   "outputs": [
    {
     "data": {
      "text/plain": "array([[[ 0,  1,  4,  5],\n        [ 1,  2,  5,  6],\n        [ 2,  3,  6,  7]],\n\n       [[ 4,  5,  8,  9],\n        [ 5,  6,  9, 10],\n        [ 6,  7, 10, 11]],\n\n       [[ 8,  9, 12, 13],\n        [ 9, 10, 13, 14],\n        [10, 11, 14, 15]]])"
     },
     "execution_count": 43,
     "metadata": {},
     "output_type": "execute_result"
    }
   ],
>>>>>>> 21c38972
   "source": [
    "# 3x2 windows in image as column vectors\n",
    "#sig2col(im, (3, 2)).reshape(2, 3, -1)\n",
    "sig2col(im, (2, 2)).reshape(3,3,-1)"
   ]
  },
  {
   "cell_type": "markdown",
   "metadata": {
    "pycharm": {
     "name": "#%% md\n"
    }
   },
   "source": [
    "### Exercise 2: Multi-channel Convolutions (3 Points)\n",
    "\n",
    "Time to implement an actually practical convolution function that can handle multiple channels. Let us make it a 2D convolution at once.\n",
    "\n",
    " > Implement the `multi_channel_convolution2d` function below. You can use the `sig2col` function to implement the convolution by means of a dot product.\n",
    " \n",
    "**Hint:** When using the `sig2col` function, you might need to fiddle with the order of dimensions of your numpy arrays to align everything properly."
   ]
  },
  {
   "cell_type": "code",
<<<<<<< HEAD
   "execution_count": null,
=======
   "execution_count": 48,
>>>>>>> 21c38972
   "metadata": {
    "pycharm": {
     "name": "#%%\n"
    }
   },
   "outputs": [],
   "source": [
    "def multi_channel_convolution2d(x, k):\n",
    "    \"\"\"\n",
    "    Compute the multi-channel convolution of multiple samples.\n",
    "    \n",
    "    Parameters\n",
    "    ----------\n",
    "    x : (N, Ci, A, B)\n",
    "    k : (Co, Ci, R1, R2)\n",
    "    \n",
    "    Returns\n",
    "    -------\n",
    "    y : (N, Co, A', B')\n",
    "    \n",
    "    See Also\n",
    "    --------\n",
    "    sig2col : can be used to convert (N, Ci, A, B) ndarray \n",
    "              to (N, Ci, A', B', R1, R2) ndarray.\n",
    "    \"\"\"\n",
    "    return sig2col(x[0],(k.shape[1],k.shape[2],k.shape[3]))\n"
   ]
  },
  {
   "cell_type": "code",
<<<<<<< HEAD
   "execution_count": null,
=======
   "execution_count": 53,
>>>>>>> 21c38972
   "metadata": {
    "pycharm": {
     "name": "#%%\n"
    }
   },
<<<<<<< HEAD
   "outputs": [],
=======
   "outputs": [
    {
     "data": {
      "text/plain": "(1, 26, 26, 9)"
     },
     "execution_count": 53,
     "metadata": {},
     "output_type": "execute_result"
    }
   ],
>>>>>>> 21c38972
   "source": [
    "# sanity check\n",
    "x = np.random.randn(10, 1, 28, 28)\n",
    "k = np.random.randn(5, 1, 3, 3)\n",
    "multi_channel_convolution2d(x, k).reshape(1,26,26,-1).shape"
   ]
  },
  {
   "cell_type": "markdown",
   "metadata": {
    "pycharm": {
     "name": "#%% md\n"
    }
   },
   "source": [
    "###### The Module\n",
    "\n",
    "The multi-channel convolution pretty much covers the forward pass for a typical convolutional layer. For the backward pass, we will need the gradients of this operations. In the case of the simple convolution from the first exercise, it can easily be derived that the gradients w.r.t. inputs and weights are again convolutions, since\n",
    "\n",
    "$$\\begin{aligned}\n",
    "    \\frac{\\partial L}{\\partial w_i} & = \\sum_a \\frac{\\partial L}{\\partial s_a} \\frac{\\partial s_a}{\\partial w_i} = \\sum_a \\delta_a x_{i+a} \\\\\n",
    "    \\frac{\\partial L}{\\partial x_i} & = \\sum_a \\frac{\\partial L}{\\partial s_a} \\frac{\\partial s_a}{\\partial x_i} = \\sum_{a'} w_{a'} \\delta_{i-a'},\n",
    "\\end{aligned}$$\n",
    "\n",
    "where\n",
    "\n",
    "$$\\begin{aligned}\n",
    "    \\frac{\\partial s_a}{\\partial w_i} & = \\frac{\\partial}{\\partial w_i} \\left( \\sum_r w_r x_{a+r} \\right) = x_{a+i} \\\\\n",
    "    \\frac{\\partial s_a}{\\partial x_i} & = \\frac{\\partial}{\\partial x_i} \\left( \\sum_r w_r x_{a+r} \\right) = w_{i - a}.\n",
    "\\end{aligned}$$"
   ]
  },
  {
   "cell_type": "markdown",
   "metadata": {
    "pycharm": {
     "name": "#%% md\n"
    }
   },
   "source": [
    "Fortunately, this approach generalises to multi-channel convolutions. For the convolution of a 1D signal with $c_\\mathrm{i}$ channels so that the output has $c_\\mathrm{o}$ channels, it can be verified that\n",
    "\n",
    "$$\\begin{aligned}\n",
    "    \\frac{\\partial L}{\\partial w_{c_\\mathrm{o}, c_\\mathrm{i}, i}} & = \\sum_a \\frac{\\partial L}{\\partial s_{c_\\mathrm{o},a}} \\frac{\\partial s_{c_\\mathrm{o},a}}{\\partial w_{c_\\mathrm{o}, c_\\mathrm{i}, i}} = \\sum_a \\delta_{c_\\mathrm{o},a} x_{c_\\mathrm{i},i+a} \\\\\n",
    "    \\frac{\\partial L}{\\partial x_{c_\\mathrm{i}, i}} & = \\sum_{c_\\mathrm{o}} \\sum_a \\frac{\\partial L}{\\partial s_{c_\\mathrm{o},a}} \\frac{\\partial s_{c_\\mathrm{o},a}}{\\partial x_{c_\\mathrm{i}, i}} = \\sum_{c_\\mathrm{o}} \\sum_{a'} w_{c_\\mathrm{o}, c_\\mathrm{i}, a'} \\delta_{c_\\mathrm{o}, i-a'},\n",
    "\\end{aligned}$$\n",
    "\n",
    "where\n",
    "\n",
    "$$\\begin{aligned}\n",
    "    \\frac{\\partial s_{c_\\mathrm{o},a}}{\\partial w_{c_\\mathrm{o}, c, i}} & = \\frac{\\partial}{\\partial w_{c_\\mathrm{o}, c, i}} \\left( \\sum_{c_\\mathrm{i}} \\sum_r w_{c_\\mathrm{o}, c_\\mathrm{i}, r} x_{c_\\mathrm{i},a+r} \\right) = x_{c, a+i} \\\\\n",
    "    \\frac{\\partial s_{c_1,a}}{\\partial x_{c_2, i}} & = \\frac{\\partial}{\\partial x_{c_2,i}} \\left( \\sum_{c_\\mathrm{i}} \\sum_r w_{c_\\mathrm{o}, c_\\mathrm{i}, r} x_{c_\\mathrm{i}, a+r} \\right) = w_{c_1, c_2, i - a}.\n",
    "\\end{aligned}$$\n",
    "\n",
    "We can conclude that the gradients of multi-channel convolutions can again be expressed as multi-channel convolutions - taking into account that we compute the convolutions for multiple samples at once."
   ]
  },
  {
   "cell_type": "markdown",
   "metadata": {
    "pycharm": {
     "name": "#%% md\n"
    }
   },
   "source": [
    "### Exercise 3: Convolutional Layer (5 Points)\n",
    "\n",
    "Now, you should be able to implement both forward and backward pass in a module. Have you already thought about the shape of the bias parameter?\n",
    "\n",
    " > Implement the `Conv2D` module below. You can use the `multi_channel_convolution2d` function from the previous exercise to implement forward and backward pass."
   ]
  },
  {
   "cell_type": "code",
   "execution_count": null,
   "metadata": {
    "pycharm": {
     "name": "#%%\n"
    }
   },
   "outputs": [],
   "source": [
    "class Conv2D(Module):\n",
    "    \"\"\" Numpy DL implementation of a 2D convolutional layer. \"\"\"\n",
    "    \n",
    "    def __init__(self, in_channels, out_channels, kernel_size, use_bias=True):\n",
    "        super().__init__()\n",
    "        self.in_channels = in_channels\n",
    "        self.out_channels = out_channels\n",
    "        self.kernel_size = kernel_size\n",
    "        self.use_bias = use_bias\n",
    "        \n",
    "        # register parameters 'w' and 'b' here (mind use_bias!)\n",
    "        raise NotImplementedError(\"TODO: register parameters in Conv2D.__init__!\")\n",
    "        self.reset_parameters()\n",
    "        \n",
    "    def reset_parameters(self):\n",
    "        \"\"\" Reset the parameters to some random values. \"\"\"\n",
    "        self.w = np.random.randn(*self.w.shape)\n",
    "        if self.use_bias:\n",
    "            self.b = np.random.randn(*self.b.shape)\n",
    "        \n",
    "    def compute_outputs(self, x):\n",
    "        \"\"\"\n",
    "        Parameters\n",
    "        ----------\n",
    "        x : (N, Ci, H, W) ndarray\n",
    "        \n",
    "        Returns\n",
    "        -------\n",
    "        feature_maps : (N, Co, H', W') ndarray\n",
    "        cache : ndarray or tuple of ndarrays\n",
    "        \"\"\"\n",
    "        raise NotImplementedError(\"TODO: implement Conv2D.compute_outputs function!\")\n",
    "    \n",
    "    def compute_grads(self, grads, cache):\n",
    "        \"\"\"\n",
    "        Parameters\n",
    "        ----------\n",
    "        grads : (N, Co, H', W') ndarray\n",
    "        cache : ndarray or tuple of ndarrays\n",
    "        \n",
    "        Returns\n",
    "        -------\n",
    "        dx : (N, Ci, H, W) ndarray\n",
    "        \"\"\"\n",
    "        raise NotImplementedError(\"TODO: implement Conv2D.compute_grads function!\")\n",
    "        "
   ]
  },
  {
   "cell_type": "code",
   "execution_count": null,
   "metadata": {
    "scrolled": true,
    "pycharm": {
     "name": "#%%\n"
    }
   },
   "outputs": [],
   "source": [
    "# sanity check\n",
    "conv2d = Conv2D(3, 8, (5, 3))\n",
    "conv_check = gradient_check(conv2d, np.random.randn(15, 3, 13, 13), debug=True)\n",
    "print(\"gradient check for Conv2D:\", \"passed\" if conv_check else \"failed\")"
   ]
  },
  {
   "cell_type": "markdown",
   "metadata": {
    "pycharm": {
     "name": "#%% md\n"
    }
   },
   "source": [
    "## Activation Functions\n",
    "\n",
    "Although any activation function can be used in combination with convolutional neural networks, a very popular choice is the so-called *Rectified Linear Unit* (*ReLU*). The ReLU function maps all negative inputs to zero and all positive inputs to itself. Mathematically, this looks like\n",
    "\n",
    "$$\\mathrm{ReLU}(x) = \\begin{cases} 0 & x \\leq 0 \\\\ x & x > 0 \\end{cases}.$$\n",
    "\n",
    "An alternative activation function that is based on the ReLU, is the *Exponential Linear Unit* (*ELU*). Unlike the ReLU non-linearity, the ELU is able to keep the mean of the activations close to zero. It can be defined as follows:\n",
    "\n",
    "$$\\mathrm{ELU}(x \\mathbin{;} \\alpha) = \\begin{cases} \\alpha (e^x - 1) & x \\leq 0 \\\\ x & x > 0 \\end{cases}.$$\n",
    "\n",
    "The parameter $\\alpha$ in this non-linearity allows to specify the minimal negative value of the activations. Note that this $\\alpha$ is a hyper-parameter that must be fixed before training, and is thus not learned."
   ]
  },
  {
   "cell_type": "markdown",
   "metadata": {
    "pycharm": {
     "name": "#%% md\n"
    }
   },
   "source": [
    "### Exercise 4: Some Linear Units (2 Points)\n",
    "\n",
    "A deep learning framework would not be complete without the ReLU and ELU activation functions. Time to add them!\n",
    "\n",
    " > Implement the `ReLU` and `ELU` activation function modules."
   ]
  },
  {
   "cell_type": "code",
   "execution_count": null,
   "metadata": {
    "pycharm": {
     "name": "#%%\n"
    }
   },
   "outputs": [],
   "source": [
    "class ReLU(Module):\n",
    "    \"\"\" NNumpy implementation of the Rectified Linear Unit. \"\"\"\n",
    "        \n",
    "    def compute_outputs(self, s):\n",
    "        \"\"\"\n",
    "        Parameters\n",
    "        ----------\n",
    "        s : (N, K) ndarray\n",
    "        \n",
    "        Returns\n",
    "        -------\n",
    "        a : (N, K) ndarray\n",
    "        cache : ndarray or iterable of ndarrays\n",
    "        \"\"\"\n",
    "        raise NotImplementedError(\"TODO: implement ReLU.compute_outputs method!\")\n",
    "    \n",
    "    def compute_grads(self, grads, cache):\n",
    "        \"\"\"\n",
    "        Parameters\n",
    "        ----------\n",
    "        grads : (N, K) ndarray\n",
    "        cache : ndarray or iterable of ndarrays\n",
    "\n",
    "        Returns\n",
    "        -------\n",
    "        ds : (N, K) ndarrays\n",
    "        \"\"\"\n",
    "        raise NotImplementedError(\"TODO: implement ReLU.compute_grads method!\")\n",
    "\n",
    "\n",
    "class ELU(Module):\n",
    "    \"\"\" NNumpy implementation of the Exponential Linear Unit. \"\"\"\n",
    "    \n",
    "    def __init__(self, alpha=1.):\n",
    "        super().__init__()\n",
    "        if alpha < 0:\n",
    "            raise ValueError(\"negative values for alpha are not allowed\")\n",
    "        \n",
    "        self.alpha = alpha\n",
    "        \n",
    "        \n",
    "    def compute_outputs(self, s):\n",
    "        \"\"\"\n",
    "        Parameters\n",
    "        ----------\n",
    "        s : (N, K) ndarray\n",
    "        \n",
    "        Returns\n",
    "        -------\n",
    "        a : (N, K) ndarray\n",
    "        cache : ndarray or iterable of ndarrays\n",
    "        \"\"\"\n",
    "        raise NotImplementedError(\"TODO: implement ELU.compute_outputs method!\")\n",
    "    \n",
    "    def compute_grads(self, grads, cache):\n",
    "        \"\"\"\n",
    "        Parameters\n",
    "        ----------\n",
    "        grads : (N, K) ndarray\n",
    "        cache : ndarray or iterable of ndarrays\n",
    "\n",
    "        Returns\n",
    "        -------\n",
    "        ds : (N, K) ndarrays\n",
    "        \"\"\"\n",
    "        raise NotImplementedError(\"TODO: implement ELU.compute_grads method!\")"
   ]
  },
  {
   "cell_type": "code",
   "execution_count": null,
   "metadata": {
    "pycharm": {
     "name": "#%%\n"
    }
   },
   "outputs": [],
   "source": [
    "# sanity check\n",
    "relu_check = gradient_check(ReLU(), np.linspace(-3, 3), debug=True)\n",
    "print(\"gradient check for ReLU:\", \"passed\" if relu_check else \"failed\")\n",
    "elu_check = gradient_check(ELU(1.5), np.linspace(-3, 3), debug=True)\n",
    "print(\"gradient check for ELU: \", \"passed\" if elu_check else \"failed\")"
   ]
  },
  {
   "cell_type": "markdown",
   "metadata": {
    "pycharm": {
     "name": "#%% md\n"
    }
   },
   "source": [
    "## Spatial Reduction\n",
    "\n",
    "The *weight sharing* in convolutional neural networks can drastically reduce the memory requirements for the weights. This effectively allows the input data to become larger, but since we need to store parts of the forward pass for back-propagation, the gains are rather limited. Of course, standard convolutions reduce the spatial dimensions, but this linear reduction is often too slow to counter the increased memory requirements due to network depth."
   ]
  },
  {
   "cell_type": "markdown",
   "metadata": {
    "pycharm": {
     "name": "#%% md\n"
    }
   },
   "source": [
    "###### Pooling\n",
    "\n",
    "In order to make working with big images feasible, we need techniques to reduce the spatial dimensions more strongly. This is where *pooling* layers prove very useful. A pooling layer reduces the spatial dimensions by combining a window of pixels to a single pixel. By sticking a pooling layer after every convolutional layer, the spatial dimensions are reduced exponentially, rather than linearly. This allows convolutional neural networks to process big chunks of data.\n",
    "\n",
    "There are different ways to summarise multiple pixels into a single pixel. Two very common pooling techniques are\n",
    "\n",
    " 1. **Average pooling** replaces the pixels by the mean intensity value in the window. \n",
    " 2. **Max pooling** replaces the pixels by the maximum intensity in the window.\n",
    " "
   ]
  },
  {
   "cell_type": "markdown",
   "metadata": {
    "pycharm": {
     "name": "#%% md\n"
    }
   },
   "source": [
    "###### Strides\n",
    "\n",
    "In modern convolutional neural networks, *strided* or *dilated* convolutions (see visualisations below) are often preferred over pooling. With strided convolutions, the windows are shifted The main advantage of strided or dilated convolutions over pooling is that they can be learnt. This means that instead of relying on a fixed pooling technique, it is possible to effectively learn how the pixels in the window are to be summarised. Also note that average pooling can indeed be represented as a strided convolution with weights $\\frac{1}{\\text{window size}}$."
   ]
  },
  {
   "cell_type": "markdown",
   "metadata": {
    "pycharm": {
     "name": "#%% md\n"
    }
   },
   "source": [
    "<div style=\"text-align: center\">\n",
    "  <figure style=\"display: inline-block; width: 49%;\">\n",
    "    <img style=\"padding: 46px 50px\" src=\"https://raw.githubusercontent.com/vdumoulin/conv_arithmetic/master/gif/no_padding_strides.gif\" />\n",
    "    <figcaption style=\"width: 100%;\"> Strided convolution </figcaption>\n",
    "  </figure>\n",
    "  <figure style=\"display: inline-block; width: 49%;\">\n",
    "    <img src=\"https://raw.githubusercontent.com/vdumoulin/conv_arithmetic/master/gif/dilation.gif\" />\n",
    "    <figcaption style=\"width: 100%; text-align: center;\"> Dilated convolution </figcaption>\n",
    "  </figure>\n",
    "</div>\n",
    "\n",
    "*visualisations taken from the [github](https://github.com/vdumoulin/conv_arithmetic) that comes with [this guide](https://arxiv.org/abs/1603.07285)*"
   ]
  },
  {
   "cell_type": "markdown",
   "metadata": {
    "pycharm": {
     "name": "#%% md\n"
    }
   },
   "source": [
    "### Exercise 5: Pooling (3 Points)\n",
    "\n",
    "Since the `sig2col` function provides an array with the window elements in each column, it can also be used to implement pooling layers, when used correctly.\n",
    "\n",
    " > Implement the `AvgPool2d` module. You can use the `sig2col` function with its `stride` argument.\n",
    " \n",
    "**Hint:** The gradient of a strided convolution corresponds to a transposed convolution with strides"
   ]
  },
  {
   "cell_type": "code",
   "execution_count": null,
   "metadata": {
    "pycharm": {
     "name": "#%%\n"
    }
   },
   "outputs": [],
   "source": [
    "class AvgPool2d(Module):\n",
    "    \"\"\" Numpy DL implementation of a average pooling layer. \"\"\"\n",
    "    \n",
    "    def __init__(self, kernel_size):\n",
    "        super().__init__()\n",
    "        self.kernel_size = tuple(kernel_size)\n",
    "        \n",
    "    def compute_outputs(self, x):\n",
    "        \"\"\"\n",
    "        Parameters\n",
    "        ----------\n",
    "        x : (N, C, H, W) ndarray\n",
    "        \n",
    "        Returns\n",
    "        -------\n",
    "        a : (N, C, H', W') ndarray\n",
    "        cache : ndarray or tuple of ndarrays\n",
    "        \"\"\"\n",
    "        raise NotImplementedError(\"TODO: implement AvgPool2D.compute_outputs method!\")\n",
    "    \n",
    "    def compute_grads(self, grads, cache):\n",
    "        \"\"\"\n",
    "        Parameters\n",
    "        ----------\n",
    "        grads : (N, C, H', W') ndarray\n",
    "        cache : ndarray or tuple of ndarrays\n",
    "        \n",
    "        Returns\n",
    "        -------\n",
    "        dx : (N, C, H, W) ndarray\n",
    "        \"\"\"\n",
    "        raise NotImplementedError(\"TODO: implement AvgPool2D.compute_grads method!\")"
   ]
  },
  {
   "cell_type": "code",
   "execution_count": null,
   "metadata": {
    "pycharm": {
     "name": "#%%\n"
    }
   },
   "outputs": [],
   "source": [
    "# sanity check\n",
    "pooling = AvgPool2d((2, 3))\n",
    "pool_check = gradient_check(pooling, np.random.randn(1, 1, 16, 18), debug=True)\n",
    "print(\"gradient check for AvgPool2D:\", \"passed\" if pool_check else \"failed\")"
   ]
  }
 ],
 "metadata": {
  "kernelspec": {
   "display_name": "Python 3",
   "language": "python",
   "name": "python3"
  },
  "language_info": {
   "codemirror_mode": {
    "name": "ipython",
    "version": 3
   },
   "file_extension": ".py",
   "mimetype": "text/x-python",
   "name": "python",
   "nbconvert_exporter": "python",
   "pygments_lexer": "ipython3",
   "version": "3.7.4"
  }
 },
 "nbformat": 4,
 "nbformat_minor": 4
}<|MERGE_RESOLUTION|>--- conflicted
+++ resolved
@@ -64,11 +64,7 @@
   },
   {
    "cell_type": "code",
-<<<<<<< HEAD
    "execution_count": 1,
-=======
-   "execution_count": 3,
->>>>>>> 21c38972
    "metadata": {
     "pycharm": {
      "name": "#%%\n"
@@ -138,11 +134,7 @@
   },
   {
    "cell_type": "code",
-<<<<<<< HEAD
-   "execution_count": 2,
-=======
    "execution_count": 16,
->>>>>>> 21c38972
    "metadata": {
     "pycharm": {
      "name": "#%%\n"
@@ -205,11 +197,7 @@
   },
   {
    "cell_type": "code",
-<<<<<<< HEAD
-   "execution_count": 3,
-=======
    "execution_count": 18,
->>>>>>> 21c38972
    "metadata": {
     "pycharm": {
      "name": "#%%\n"
@@ -217,23 +205,11 @@
    },
    "outputs": [
     {
-<<<<<<< HEAD
-     "ename": "NotImplementedError",
-     "evalue": "TODO: implement cross_correlation1d function!",
-     "output_type": "error",
-     "traceback": [
-      "\u001B[1;31m---------------------------------------------------------------------------\u001B[0m",
-      "\u001B[1;31mNotImplementedError\u001B[0m                       Traceback (most recent call last)",
-      "Input \u001B[1;32mIn [3]\u001B[0m, in \u001B[0;36m<cell line: 5>\u001B[1;34m()\u001B[0m\n\u001B[0;32m      2\u001B[0m x \u001B[38;5;241m=\u001B[39m np\u001B[38;5;241m.\u001B[39mrandom\u001B[38;5;241m.\u001B[39mrandn(\u001B[38;5;241m11\u001B[39m)\n\u001B[0;32m      3\u001B[0m k \u001B[38;5;241m=\u001B[39m np\u001B[38;5;241m.\u001B[39mrandom\u001B[38;5;241m.\u001B[39mrandn(\u001B[38;5;241m3\u001B[39m)\n\u001B[1;32m----> 5\u001B[0m corr \u001B[38;5;241m=\u001B[39m \u001B[43mcross_correlation1d\u001B[49m\u001B[43m(\u001B[49m\u001B[43mx\u001B[49m\u001B[43m,\u001B[49m\u001B[43m \u001B[49m\u001B[43mk\u001B[49m\u001B[43m)\u001B[49m\n\u001B[0;32m      6\u001B[0m corr_check \u001B[38;5;241m=\u001B[39m np\u001B[38;5;241m.\u001B[39mallclose(corr, np\u001B[38;5;241m.\u001B[39mcorrelate(x, k, mode\u001B[38;5;241m=\u001B[39m\u001B[38;5;124m'\u001B[39m\u001B[38;5;124mvalid\u001B[39m\u001B[38;5;124m'\u001B[39m))\n\u001B[0;32m      7\u001B[0m \u001B[38;5;28mprint\u001B[39m(\u001B[38;5;124m\"\u001B[39m\u001B[38;5;124mcross correlation check:\u001B[39m\u001B[38;5;124m\"\u001B[39m \u001B[38;5;124m\"\u001B[39m\u001B[38;5;124mpassed\u001B[39m\u001B[38;5;124m\"\u001B[39m \u001B[38;5;28;01mif\u001B[39;00m corr_check \u001B[38;5;28;01melse\u001B[39;00m \u001B[38;5;124m\"\u001B[39m\u001B[38;5;124mfailed\u001B[39m\u001B[38;5;124m\"\u001B[39m)\n",
-      "Input \u001B[1;32mIn [2]\u001B[0m, in \u001B[0;36mcross_correlation1d\u001B[1;34m(x, k)\u001B[0m\n\u001B[0;32m      1\u001B[0m \u001B[38;5;28;01mdef\u001B[39;00m \u001B[38;5;21mcross_correlation1d\u001B[39m(x, k):\n\u001B[0;32m      2\u001B[0m     \u001B[38;5;124;03m\"\"\"\u001B[39;00m\n\u001B[0;32m      3\u001B[0m \u001B[38;5;124;03m    Compute a one-dimensional cross-correlation.\u001B[39;00m\n\u001B[0;32m      4\u001B[0m \u001B[38;5;124;03m    \u001B[39;00m\n\u001B[1;32m   (...)\u001B[0m\n\u001B[0;32m     15\u001B[0m \u001B[38;5;124;03m        Cross-correlation of the input data with the kernel.\u001B[39;00m\n\u001B[0;32m     16\u001B[0m \u001B[38;5;124;03m    \"\"\"\u001B[39;00m\n\u001B[1;32m---> 17\u001B[0m     \u001B[38;5;28;01mraise\u001B[39;00m \u001B[38;5;167;01mNotImplementedError\u001B[39;00m(\u001B[38;5;124m\"\u001B[39m\u001B[38;5;124mTODO: implement cross_correlation1d function!\u001B[39m\u001B[38;5;124m\"\u001B[39m)\n",
-      "\u001B[1;31mNotImplementedError\u001B[0m: TODO: implement cross_correlation1d function!"
-=======
      "name": "stdout",
      "output_type": "stream",
      "text": [
       "cross correlation check:passed\n",
       "convolution       check:passed\n"
->>>>>>> 21c38972
      ]
     }
    ],
@@ -306,19 +282,12 @@
   },
   {
    "cell_type": "code",
-<<<<<<< HEAD
-   "execution_count": null,
-=======
    "execution_count": 20,
->>>>>>> 21c38972
-   "metadata": {
-    "pycharm": {
-     "name": "#%%\n"
-    }
-   },
-<<<<<<< HEAD
-   "outputs": [],
-=======
+   "metadata": {
+    "pycharm": {
+     "name": "#%%\n"
+    }
+   },
    "outputs": [
     {
      "data": {
@@ -329,7 +298,6 @@
      "output_type": "execute_result"
     }
    ],
->>>>>>> 21c38972
    "source": [
     "# image\n",
     "im = np.arange(16).reshape(4, 4)\n",
@@ -338,19 +306,12 @@
   },
   {
    "cell_type": "code",
-<<<<<<< HEAD
-   "execution_count": null,
-=======
    "execution_count": 43,
->>>>>>> 21c38972
-   "metadata": {
-    "pycharm": {
-     "name": "#%%\n"
-    }
-   },
-<<<<<<< HEAD
-   "outputs": [],
-=======
+   "metadata": {
+    "pycharm": {
+     "name": "#%%\n"
+    }
+   },
    "outputs": [
     {
      "data": {
@@ -361,7 +322,6 @@
      "output_type": "execute_result"
     }
    ],
->>>>>>> 21c38972
    "source": [
     "# 3x2 windows in image as column vectors\n",
     "#sig2col(im, (3, 2)).reshape(2, 3, -1)\n",
@@ -387,11 +347,7 @@
   },
   {
    "cell_type": "code",
-<<<<<<< HEAD
-   "execution_count": null,
-=======
    "execution_count": 48,
->>>>>>> 21c38972
    "metadata": {
     "pycharm": {
      "name": "#%%\n"
@@ -422,19 +378,12 @@
   },
   {
    "cell_type": "code",
-<<<<<<< HEAD
-   "execution_count": null,
-=======
    "execution_count": 53,
->>>>>>> 21c38972
-   "metadata": {
-    "pycharm": {
-     "name": "#%%\n"
-    }
-   },
-<<<<<<< HEAD
-   "outputs": [],
-=======
+   "metadata": {
+    "pycharm": {
+     "name": "#%%\n"
+    }
+   },
    "outputs": [
     {
      "data": {
@@ -445,7 +394,6 @@
      "output_type": "execute_result"
     }
    ],
->>>>>>> 21c38972
    "source": [
     "# sanity check\n",
     "x = np.random.randn(10, 1, 28, 28)\n",
